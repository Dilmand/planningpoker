import { WebSocketClient } from "../core/webSocketClient";
import { BaseHandler, BasePayload } from "./baseHandler";

export interface JoinerPayload extends BasePayload {
    action: "joinRoom" | "vote" | "leaveRoom";
}

export class JoinerHandler extends BaseHandler {
    async handle(client: WebSocketClient, receivedPayload: any): Promise<void> {
        const handlerType = this.getHandlerType();
        console.log(
            `${handlerType} action received from client ${client.id}:`,
            receivedPayload,
        );

        await this.processMessage(client, receivedPayload, handlerType);
    }

    protected async processMessage(
        client: WebSocketClient,
        receivedPayload: any,
        handlerType: string,
    ): Promise<void> {
        try {
            const payload = this.validatePayload(receivedPayload);
            if (!payload) {
                await this.sendError(
                    client,
                    `Invalid ${handlerType} payload. Required fields: action, roomId`,
                );
                return;
            }

            await this.processAction(client, payload);
        } catch (error: any) {
            await this.sendError(
                client,
                `Error processing ${handlerType} action: ${error.message}`,
            );
        }
    }

    protected getHandlerType(): string {
        return "joiner";
    }
<<<<<<< HEAD
    
    private async processJoinerAction(client: WebSocketClient, payload: JoinerPayload): Promise<void> {
        const actionHandlers: Record<JoinerPayload["action"], () => Promise<void>> = {
            'joinRoom': async () => {
                if (!payload.userName) {
                    console.log(`User name is required for join action from client ${client.id}`);
                    await this.send(client, 'error', 'User name is required for join action');
                    return;
                }

                client.setClientName(payload.userName);
                const roomName = this.roomManager.getRoomName(payload.roomId);
                const joined = this.roomManager.joinRoom(payload.roomId, client.id);

                if (joined) {
                    // Get all clients in the room
                    const allClientsInRoom = this.roomManager.getClientsInRoom(payload.roomId);
                    const otherClients = allClientsInRoom.filter(id => id !== client.id);

                    // Get participant details for all existing clients
                    const participants = [];
                    for (const clientId of allClientsInRoom) {
                        const clientObj = this.webSocketServer.getClient(clientId);
                        if (clientObj) {
                            participants.push({
                                userId: clientId,
                                userName: clientObj.getClientName(),
                                isAdmin: this.roomManager.isAdmin(payload.roomId, clientId)
                            });
                        }
                    }

                    // NEU: players-Array erzeugen, um im Frontend den Spielstatus darzustellen
                    const players = participants.map(p => ({
                        userId: p.userId,
                        userName: p.userName,
                        value: '?',                        // Noch keine Karte gewählt
                        isOwn: p.userId === client.id      // Markiert den eigenen Spieler
                    }));

                    // Send success response to the joining client with the current participant list and players
                    await this.send(client, 'success', {
                        action: 'joinRoom',
                        roomId: payload.roomId,
                        roomName: roomName,
                        userName: payload.userName,
                        participants: participants,
                        players: players // NEU: für Anzeige der Spieler im Frontend
                    });

                    // Broadcast to all other clients in the room
                    this.webSocketServer.broadcast(otherClients, {
                        type: 'notification',
                        payload: {
                            action: 'userJoined',
                            roomId: payload.roomId,
                            userName: payload.userName,
                            userId: client.id
                        }
                    });
                } else {
                    await this.send(client, 'error', `Failed to join room ${payload.roomId}`);
                }
            },
            'vote': async () => {
                if (!payload.voteValue || !payload.storyId) {
                    await this.send(client, 'error', 'Vote value and story ID are required for vote action');
                    return;
                }
                // Store the vote for this user and story
                await this.send(client, 'success', {
                    action: 'vote',
                    storyId: payload.storyId,
                    voteValue: payload.voteValue
                });
            },
            'revealCards': async () => {
                if (!payload.storyId) {
                    await this.send(client, 'error', 'Story ID is required for reveal action');
                    return;
                }
                
                // Check if all participants have voted
                const allVoted = true; // This will need actual implementation
                
                if (allVoted) {
                    // Reveal the votes if everyone has voted
                    await this.send(client, 'success', {
                        action: 'revealCards',
                        storyId: payload.storyId
                    });
                } else {
                    await this.send(client, 'error', 'Cannot reveal votes until all participants have voted');
                }
            },
            'leaveRoom': async () => {
                // Notify others before this client leaves
                const allClientsInRoom = this.roomManager.getClientsInRoom(payload.roomId);
                const otherClients = allClientsInRoom.filter(id => id !== client.id);

                this.webSocketServer.broadcast(otherClients, {
                    type: 'notification',
                    payload: {
                        action: 'userLeft',
                        roomId: payload.roomId,
                        userName: client.getClientName(),
                        userId: client.id
                    }
                });

                this.roomManager.leaveRoom(payload.roomId, client.id);
                await this.send(client, 'success', {
                    action: 'leaveRoom',
                    roomId: payload.roomId
                });
            }
=======

    protected async processAction(
        client: WebSocketClient,
        payload: any,
    ): Promise<void> {
        await this.processJoinerAction(client, payload as JoinerPayload);
    }

    private async processJoinerAction(
        client: WebSocketClient,
        payload: JoinerPayload,
    ): Promise<void> {
        const actionHandlers: Record<
            JoinerPayload["action"],
            (client: WebSocketClient, payload: JoinerPayload) => Promise<void>
        > = {
            "joinRoom": this.processJoinRoom.bind(this),
            "vote": this.handleVote.bind(this),
            "leaveRoom": this.processLeaveRoom.bind(this),
>>>>>>> 776435fc
        };

        const handler = actionHandlers[payload.action];
        if (handler) {
            await handler(client, payload);
        } else {
            await this.sendError(
                client,
                `Unknown joiner action: ${payload.action}`,
            );
        }
    }

    private async processJoinRoom(
        client: WebSocketClient,
        payload: JoinerPayload,
    ): Promise<void> {
        const validation = this.validateRequiredFields(payload, [
            "userName",
            "roomId",
        ]);
        if (!validation.isValid) {
            console.log(
                `${validation.missingField} is required for join action from client ${client.id}`,
            );
            await this.sendError(
                client,
                `${validation.missingField} is required for join action`,
            );
            return;
        }

        client.setClientName(payload.userName!);
        const joined = this.roomManager.joinRoom(payload.roomId!, client.id);

        if (joined) {
            await this.handleJoinRoomSuccess(client, payload);
        } else {
            await this.sendError(
                client,
                `Failed to join room ${payload.roomId}`,
            );
        }
    }

    private async processLeaveRoom(
        client: WebSocketClient,
        payload: JoinerPayload,
    ): Promise<void> {
        await this.handleLeaveRoom(client, payload);
    }
}<|MERGE_RESOLUTION|>--- conflicted
+++ resolved
@@ -43,124 +43,6 @@
     protected getHandlerType(): string {
         return "joiner";
     }
-<<<<<<< HEAD
-    
-    private async processJoinerAction(client: WebSocketClient, payload: JoinerPayload): Promise<void> {
-        const actionHandlers: Record<JoinerPayload["action"], () => Promise<void>> = {
-            'joinRoom': async () => {
-                if (!payload.userName) {
-                    console.log(`User name is required for join action from client ${client.id}`);
-                    await this.send(client, 'error', 'User name is required for join action');
-                    return;
-                }
-
-                client.setClientName(payload.userName);
-                const roomName = this.roomManager.getRoomName(payload.roomId);
-                const joined = this.roomManager.joinRoom(payload.roomId, client.id);
-
-                if (joined) {
-                    // Get all clients in the room
-                    const allClientsInRoom = this.roomManager.getClientsInRoom(payload.roomId);
-                    const otherClients = allClientsInRoom.filter(id => id !== client.id);
-
-                    // Get participant details for all existing clients
-                    const participants = [];
-                    for (const clientId of allClientsInRoom) {
-                        const clientObj = this.webSocketServer.getClient(clientId);
-                        if (clientObj) {
-                            participants.push({
-                                userId: clientId,
-                                userName: clientObj.getClientName(),
-                                isAdmin: this.roomManager.isAdmin(payload.roomId, clientId)
-                            });
-                        }
-                    }
-
-                    // NEU: players-Array erzeugen, um im Frontend den Spielstatus darzustellen
-                    const players = participants.map(p => ({
-                        userId: p.userId,
-                        userName: p.userName,
-                        value: '?',                        // Noch keine Karte gewählt
-                        isOwn: p.userId === client.id      // Markiert den eigenen Spieler
-                    }));
-
-                    // Send success response to the joining client with the current participant list and players
-                    await this.send(client, 'success', {
-                        action: 'joinRoom',
-                        roomId: payload.roomId,
-                        roomName: roomName,
-                        userName: payload.userName,
-                        participants: participants,
-                        players: players // NEU: für Anzeige der Spieler im Frontend
-                    });
-
-                    // Broadcast to all other clients in the room
-                    this.webSocketServer.broadcast(otherClients, {
-                        type: 'notification',
-                        payload: {
-                            action: 'userJoined',
-                            roomId: payload.roomId,
-                            userName: payload.userName,
-                            userId: client.id
-                        }
-                    });
-                } else {
-                    await this.send(client, 'error', `Failed to join room ${payload.roomId}`);
-                }
-            },
-            'vote': async () => {
-                if (!payload.voteValue || !payload.storyId) {
-                    await this.send(client, 'error', 'Vote value and story ID are required for vote action');
-                    return;
-                }
-                // Store the vote for this user and story
-                await this.send(client, 'success', {
-                    action: 'vote',
-                    storyId: payload.storyId,
-                    voteValue: payload.voteValue
-                });
-            },
-            'revealCards': async () => {
-                if (!payload.storyId) {
-                    await this.send(client, 'error', 'Story ID is required for reveal action');
-                    return;
-                }
-                
-                // Check if all participants have voted
-                const allVoted = true; // This will need actual implementation
-                
-                if (allVoted) {
-                    // Reveal the votes if everyone has voted
-                    await this.send(client, 'success', {
-                        action: 'revealCards',
-                        storyId: payload.storyId
-                    });
-                } else {
-                    await this.send(client, 'error', 'Cannot reveal votes until all participants have voted');
-                }
-            },
-            'leaveRoom': async () => {
-                // Notify others before this client leaves
-                const allClientsInRoom = this.roomManager.getClientsInRoom(payload.roomId);
-                const otherClients = allClientsInRoom.filter(id => id !== client.id);
-
-                this.webSocketServer.broadcast(otherClients, {
-                    type: 'notification',
-                    payload: {
-                        action: 'userLeft',
-                        roomId: payload.roomId,
-                        userName: client.getClientName(),
-                        userId: client.id
-                    }
-                });
-
-                this.roomManager.leaveRoom(payload.roomId, client.id);
-                await this.send(client, 'success', {
-                    action: 'leaveRoom',
-                    roomId: payload.roomId
-                });
-            }
-=======
 
     protected async processAction(
         client: WebSocketClient,
@@ -180,7 +62,6 @@
             "joinRoom": this.processJoinRoom.bind(this),
             "vote": this.handleVote.bind(this),
             "leaveRoom": this.processLeaveRoom.bind(this),
->>>>>>> 776435fc
         };
 
         const handler = actionHandlers[payload.action];
